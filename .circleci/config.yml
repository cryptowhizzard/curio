version: 2.1
orbs:
  aws-cli: circleci/aws-cli@4.1.1
  docker: circleci/docker@2.3.0

executors:
  golang:
    docker:
      # Must match GO_VERSION_MIN in project root
      - image: cimg/go:1.22.3
    resource_class: medium+
  golang-2xl:
    docker:
      # Must match GO_VERSION_MIN in project root
      - image: cimg/go:1.22.3
    resource_class: 2xlarge
  ubuntu:
    docker:
      - image: ubuntu:default

commands:
  build-platform-specific:
    parameters:
      linux:
        default: true
        description: is a linux build environment?
        type: boolean
      darwin:
        default: false
        description: is a darwin build environment?
        type: boolean
      darwin-architecture:
        default: "amd64"
        description: which darwin architecture is being used?
        type: string
    steps:
      - checkout
      - git_fetch_all_tags
      - run: git submodule sync
      - run: git submodule update --init
      - when:
          condition: <<parameters.linux>>
          steps:
            - install-ubuntu-deps
            - check-go-version
      - when:
          condition: <<parameters.darwin>>
          steps:
            - run:
                name: Install Go
                command: |
                  curl https://dl.google.com/go/go`cat GO_VERSION_MIN`.darwin-<<parameters.darwin-architecture>>.pkg -o /tmp/go.pkg && \
                  sudo installer -pkg /tmp/go.pkg -target /
            - run:
                name: Export Go
                command: |
                  echo 'export GOPATH="${HOME}/go"' >> $BASH_ENV
            - run: go version
            - run:
                name: Install dependencies with Homebrew
                command: HOMEBREW_NO_AUTO_UPDATE=1 brew install pkg-config coreutils jq hwloc
            - run:
                name: Install Rust
                command: |
                  curl https://sh.rustup.rs -sSf | sh -s -- -y
      - run: make deps
  download-params:
    steps:
      - restore_cache:
          name: Restore parameters cache
          keys:
            - 'v26-2k-lotus-params'
      - run: ./curio fetch-params 2048
      - save_cache:
          name: Save parameters cache
          key: 'v26-2k-lotus-params'
          paths:
            - /var/tmp/filecoin-proof-parameters/
  git_fetch_all_tags:
    steps:
      - run:
          name: fetch all tags
          command: |
            git fetch --all
  install-ubuntu-deps:
    steps:
      - run: sudo apt install curl ca-certificates gnupg
      - run: sudo apt-get update
      - run: sudo apt-get install ocl-icd-opencl-dev libhwloc-dev
  check-go-version:
    steps:
      - run: |
          v=`go version | { read _ _ v _; echo ${v#go}; }`
          if [[ $v != `cat GO_VERSION_MIN` ]]; then
            echo "GO_VERSION_MIN file does not match the go version being used."
            echo "Please update image to cimg/go:`cat GO_VERSION_MIN` or update GO_VERSION_MIN to $v."
            exit 1
          fi

jobs:
  build-debug:
    executor: golang
    working_directory: ~/curio
    steps:
      - checkout
      - git_fetch_all_tags
      - run: git submodule sync
      - run: git submodule update --init
      - install-ubuntu-deps
      - check-go-version
      - run: make deps debug
      - persist_to_workspace:
          root: ~/
          paths:
            - "curio"
  build-2k:
    executor: golang
    working_directory: ~/curio
    steps:
      - checkout
      - git_fetch_all_tags
      - run: git submodule sync
      - run: git submodule update --init
      - install-ubuntu-deps
      - check-go-version
      - run: make deps 2k
  build-mainnet:
    executor: golang
    working_directory: ~/curio
    steps:
      - checkout
      - git_fetch_all_tags
      - run: git submodule sync
      - run: git submodule update --init
      - install-ubuntu-deps
      - check-go-version
      - run: make deps build
  build-calibnet:
    executor: golang
    working_directory: ~/curio
    steps:
      - checkout
      - git_fetch_all_tags
      - run: git submodule sync
      - run: git submodule update --init
      - install-ubuntu-deps
      - check-go-version
      - run: make deps calibnet
  mod-tidy-check:
    executor: golang
    working_directory: ~/curio
    steps:
      - checkout
      - git_fetch_all_tags
      - install-ubuntu-deps
      - run: git submodule sync
      - run: git submodule update --init
      - run: go mod tidy -v
      - run:
          name: Check git diff
          command: |
            git --no-pager diff go.mod go.sum
            git --no-pager diff --quiet go.mod go.sum

  test:
    description: |
      Run tests with gotestsum.
    working_directory: ~/curio
    parameters: &test-params
      resource_class:
        type: string
        default: medium+
      go-test-flags:
        type: string
        default: "-timeout 20m"
        description: Flags passed to go test.
      target:
        type: string
        default: "./..."
        description: Import paths of packages to be tested.
      proofs-log-test:
        type: string
        default: "0"
      get-params:
        type: boolean
        default: false
      suite:
        type: string
        default: unit
        description: Test suite name to report to CircleCI.
    docker:
      - image: cimg/go:1.22
        environment:
          CURIO_HARMONYDB_HOSTS: yugabyte
          LOTUS_HARMONYDB_HOSTS: yugabyte
      - image: yugabytedb/yugabyte:2.21.0.1-b1
        command: bin/yugabyted start --daemon=false
        name: yugabyte
    resource_class: << parameters.resource_class >>
    steps:
      - checkout
      - git_fetch_all_tags
      - run: git submodule sync
      - run: git submodule update --init
      - install-ubuntu-deps
      - run: make deps

      - when:
          condition: << parameters.get-params >>
          steps:
            - run: make debug
            - download-params
      - run:
          name: go test
          environment:
            TEST_RUSTPROOFS_LOGS: << parameters.proofs-log-test >>
            SKIP_CONFORMANCE: "1"
            CURIO_SRC_DIR: /home/circleci/project
          command: |
            mkdir -p /tmp/test-reports/<< parameters.suite >>
            mkdir -p /tmp/test-artifacts
            dockerize -wait tcp://yugabyte:5433 -timeout 3m
            env
            gotestsum \
              --format standard-verbose \
              --junitfile /tmp/test-reports/<< parameters.suite >>/junit.xml \
              --jsonfile /tmp/test-artifacts/<< parameters.suite >>.json \
              --packages="<< parameters.target >>" \
              -- << parameters.go-test-flags >>
          no_output_timeout: 30m
      - store_test_results:
          path: /tmp/test-reports
      - store_artifacts:
          path: /tmp/test-artifacts/<< parameters.suite >>.json

  lint-all:
    description: |
      Run golangci-lint.
    working_directory: ~/curio
    parameters:
      args:
        type: string
        default: ''
        description: |
          Arguments to pass to golangci-lint
    docker:
      - image: cimg/go:1.21
    resource_class: medium+
    steps:
      - checkout
      - git_fetch_all_tags
      - run: git submodule sync
      - run: git submodule update --init
      - install-ubuntu-deps
      - run: make deps
      - run:
          name: Lint
          command: |
            golangci-lint run -v --timeout 10m \
              --concurrency 4 << parameters.args >>


  gofmt:
    executor: golang
    working_directory: ~/curio
    steps:
      - checkout
      - git_fetch_all_tags
      - run: git submodule sync
      - run: git submodule update --init
      - run:
          command: "! go fmt ./... 2>&1 | read"

  gen-check:
    executor: golang-2xl
    working_directory: ~/curio
    steps:
      - checkout
      - git_fetch_all_tags
      - run: git submodule sync
      - run: git submodule update --init
      - install-ubuntu-deps
      - run: go install golang.org/x/tools/cmd/goimports
<<<<<<< HEAD
      - run: go install github.com/hannahhoward/cbor-gen-for
      - run: make gen
=======
      - run: make deps gen
>>>>>>> a4886790
      - run: git --no-pager diff && git --no-pager diff --quiet
  
  forest-check:
    executor: golang
    working_directory: ~/curio
    steps:
      - checkout
      - git_fetch_all_tags
      - run: git submodule sync
      - run: git submodule update --init
      - install-ubuntu-deps
      - run: make forest-test

workflows:
  ci:
    jobs:
      - build-debug
      - build-2k
      - build-mainnet
      - build-calibnet
      - lint-all
      - mod-tidy-check
      - gofmt
      - gen-check
      - forest-check
      - test:
          name: test-itest-curio
          suite: test-itest-curio
          target: "./itests/curio_test.go"
          get-params: true
          resource_class: 2xlarge
      - test:
          name: test-all
<<<<<<< HEAD
          requires:
            - build
          target: "`go list ./... | grep -v curio/itests | grep -v market/indexstore`"
          suite: test-all
          get-params: true
          resource_class: 2xlarge
      - test:
          name: test-idxStore
          requires:
            - build
          suite: test-idxStore
          target: "./market/indexstore"
          get-params: true
=======
          suite: test-all
          target: "`go list ./... | grep -v curio/itests`"
          resource_class: 2xlarge
      - test:
          name: test-itest-harmonyDB
          suite: test-itest-harmonyDB
          target: "./itests/harmonydb_test.go"
          resource_class: 2xlarge
      - test:
          name: test-itest-alertnow
          suite: test-itest-alertnow
          target: "./itests/alertnow_test.go"
>>>>>>> a4886790
          resource_class: 2xlarge<|MERGE_RESOLUTION|>--- conflicted
+++ resolved
@@ -281,12 +281,8 @@
       - run: git submodule update --init
       - install-ubuntu-deps
       - run: go install golang.org/x/tools/cmd/goimports
-<<<<<<< HEAD
       - run: go install github.com/hannahhoward/cbor-gen-for
-      - run: make gen
-=======
       - run: make deps gen
->>>>>>> a4886790
       - run: git --no-pager diff && git --no-pager diff --quiet
   
   forest-check:
@@ -320,12 +316,20 @@
           resource_class: 2xlarge
       - test:
           name: test-all
-<<<<<<< HEAD
           requires:
             - build
           target: "`go list ./... | grep -v curio/itests | grep -v market/indexstore`"
           suite: test-all
-          get-params: true
+          resource_class: 2xlarge
+      - test:
+          name: test-itest-harmonyDB
+          suite: test-itest-harmonyDB
+          target: "./itests/harmonydb_test.go"
+          resource_class: 2xlarge
+      - test:
+          name: test-itest-alertnow
+          suite: test-itest-alertnow
+          target: "./itests/alertnow_test.go"
           resource_class: 2xlarge
       - test:
           name: test-idxStore
@@ -334,18 +338,4 @@
           suite: test-idxStore
           target: "./market/indexstore"
           get-params: true
-=======
-          suite: test-all
-          target: "`go list ./... | grep -v curio/itests`"
-          resource_class: 2xlarge
-      - test:
-          name: test-itest-harmonyDB
-          suite: test-itest-harmonyDB
-          target: "./itests/harmonydb_test.go"
-          resource_class: 2xlarge
-      - test:
-          name: test-itest-alertnow
-          suite: test-itest-alertnow
-          target: "./itests/alertnow_test.go"
->>>>>>> a4886790
           resource_class: 2xlarge